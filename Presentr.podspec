Pod::Spec.new do |s|
  s.name         = "Presentr"
<<<<<<< HEAD
  s.version      = "0.2.0"
=======
  s.version      = "1.0.0"
>>>>>>> b1a6237b
  s.summary      = "A simple Swift wrapper for typical custom view controller presentations."
  s.description  = <<-DESC
                    A micro framework created in Swift. Simplifies creating custom view controller presentations. Specially the typical ones we use which are a popup, an alert, or a any non-full-screen modal. Abstracts having to deal with custom presentation controllers and transitioning delegates
                   DESC
  s.homepage     = "http://github.com/icalialabs/Presentr"
  s.license      = { :type => "MIT", :file => "LICENSE" }
  s.author       = { "Daniel Lozano" => "dan@danielozano.com" }
  s.social_media_url   = "http://twitter.com/danlozanov"
  s.platform     = :ios, "9.0"
<<<<<<< HEAD
  s.source       = { :git => "https://github.com/icalialabs/Presentr.git", :tag => "0.2.0" }
=======
  s.source       = { :git => "https://github.com/icalialabs/Presentr.git", :tag => "1.0.0" }
>>>>>>> b1a6237b
  s.source_files = "Presentr/**/*.{swift}"
  s.resources    = "Presentr/**/*.{xib,ttf}"
end<|MERGE_RESOLUTION|>--- conflicted
+++ resolved
@@ -1,10 +1,6 @@
 Pod::Spec.new do |s|
   s.name         = "Presentr"
-<<<<<<< HEAD
-  s.version      = "0.2.0"
-=======
   s.version      = "1.0.0"
->>>>>>> b1a6237b
   s.summary      = "A simple Swift wrapper for typical custom view controller presentations."
   s.description  = <<-DESC
                     A micro framework created in Swift. Simplifies creating custom view controller presentations. Specially the typical ones we use which are a popup, an alert, or a any non-full-screen modal. Abstracts having to deal with custom presentation controllers and transitioning delegates
@@ -14,11 +10,7 @@
   s.author       = { "Daniel Lozano" => "dan@danielozano.com" }
   s.social_media_url   = "http://twitter.com/danlozanov"
   s.platform     = :ios, "9.0"
-<<<<<<< HEAD
-  s.source       = { :git => "https://github.com/icalialabs/Presentr.git", :tag => "0.2.0" }
-=======
   s.source       = { :git => "https://github.com/icalialabs/Presentr.git", :tag => "1.0.0" }
->>>>>>> b1a6237b
   s.source_files = "Presentr/**/*.{swift}"
   s.resources    = "Presentr/**/*.{xib,ttf}"
 end