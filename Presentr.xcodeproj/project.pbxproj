--- conflicted
+++ resolved
@@ -419,11 +419,7 @@
 				PRODUCT_NAME = "$(TARGET_NAME)";
 				SKIP_INSTALL = YES;
 				SWIFT_OPTIMIZATION_LEVEL = "-Onone";
-<<<<<<< HEAD
-				SWIFT_VERSION = 2.3;
-=======
 				SWIFT_VERSION = 3.0;
->>>>>>> b1a6237b
 			};
 			name = Debug;
 		};
@@ -443,11 +439,7 @@
 				PRODUCT_BUNDLE_IDENTIFIER = danielozano.Presentr;
 				PRODUCT_NAME = "$(TARGET_NAME)";
 				SKIP_INSTALL = YES;
-<<<<<<< HEAD
-				SWIFT_VERSION = 2.3;
-=======
 				SWIFT_VERSION = 3.0;
->>>>>>> b1a6237b
 			};
 			name = Release;
 		};
@@ -458,11 +450,7 @@
 				LD_RUNPATH_SEARCH_PATHS = "$(inherited) @executable_path/Frameworks @loader_path/Frameworks";
 				PRODUCT_BUNDLE_IDENTIFIER = danielozano.PresentrTests;
 				PRODUCT_NAME = "$(TARGET_NAME)";
-<<<<<<< HEAD
-				SWIFT_VERSION = 2.3;
-=======
 				SWIFT_VERSION = 3.0;
->>>>>>> b1a6237b
 			};
 			name = Debug;
 		};
@@ -473,11 +461,7 @@
 				LD_RUNPATH_SEARCH_PATHS = "$(inherited) @executable_path/Frameworks @loader_path/Frameworks";
 				PRODUCT_BUNDLE_IDENTIFIER = danielozano.PresentrTests;
 				PRODUCT_NAME = "$(TARGET_NAME)";
-<<<<<<< HEAD
-				SWIFT_VERSION = 2.3;
-=======
 				SWIFT_VERSION = 3.0;
->>>>>>> b1a6237b
 			};
 			name = Release;
 		};
