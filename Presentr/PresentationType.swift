//
//  PresentationType.swift
//  Presentr
//
//  Created by Daniel Lozano on 7/6/16.
//  Copyright © 2016 danielozano. All rights reserved.
//

import Foundation

/// Basic Presentr type. Its job is to describe the 'type' of presentation. The type describes the size and position of the presented view controller.
///
/// - alert: This is a small 270 x 180 alert which is the same size as the default iOS alert.
/// - popup: This is a average/default size 'popup' modal.
/// - topHalf: This takes up half of the screen, on the top side.
/// - bottomHalf: This takes up half of the screen, on the bottom side.
/// - fullScreen: This takes up the entire screen.
/// - dynamic: Uses autolayout to calculate width & height. Have to provide center position.
/// - dynamicHeight: Uses autolayout to calculate the height while constraining to the device width. Must provide center. Can provide a padding.
/// - custom: User provided custom width, height & center position.
public enum PresentationType {

    case alert
    case popup
    case topHalf
    case bottomHalf
    case fullScreen
    case dynamic(center: ModalCenterPosition)
    case dynamicHeight(center: ModalCenterPosition, sideMargin: Float?)
    case custom(width: ModalSize, height: ModalSize, center: ModalCenterPosition)

    /// Describes the sizing for each Presentr type. It is meant to be non device/width specific, except for the .custom case.
    ///
    /// - Returns: A tuple containing two 'ModalSize' enums, describing its width and height.
    func size() -> (width: ModalSize, height: ModalSize)? {
        switch self {
        case .alert:
            return (.custom(size: 270), .custom(size: 180))
        case .popup:
            return (.default, .default)
        case .topHalf, .bottomHalf:
            return (.full, .half)
        case .fullScreen:
            return (.full, .full)
        case .custom(let width, let height, _):
            return (width, height)
<<<<<<< HEAD
        case .dynamic, .dynamicHeight:
=======
        case .dynamic(_):
>>>>>>> 67eef3e9
            return nil
        }
    }

    /// Describes the position for each Presentr type. It is meant to be non device/width specific, except for the .custom case.
    ///
    /// - Returns: Returns a 'ModalCenterPosition' enum describing the center point for the presented modal.
    func position() -> ModalCenterPosition {
        switch self {
        case .alert, .popup:
            return .center
        case .topHalf:
            return .topCenter
        case .bottomHalf:
            return .bottomCenter
        case .fullScreen:
            return .center
        case .custom(_, _, let center):
            return center
        case .dynamic(let center):
            return center
        case .dynamicHeight(let center, _):
            return center
        }
    }

    /// Associates each Presentr type with a default transition type, in case one is not provided to the Presentr object.
    ///
    /// - Returns: Return a 'TransitionType' which describes a transition animation.
    func defaultTransitionType() -> TransitionType {
        switch self {
        case .topHalf:
            return .coverVerticalFromTop
        default:
            return .coverVertical
        }
    }

    /// Default round corners setting.
    var shouldRoundCorners: Bool {
        switch self {
        case .alert, .popup:
            return true
        default:
            return false
        }
    }

}<|MERGE_RESOLUTION|>--- conflicted
+++ resolved
@@ -44,11 +44,7 @@
             return (.full, .full)
         case .custom(let width, let height, _):
             return (width, height)
-<<<<<<< HEAD
-        case .dynamic, .dynamicHeight:
-=======
-        case .dynamic(_):
->>>>>>> 67eef3e9
+        case .dynamic(_), .dynamicHeight:
             return nil
         }
     }
