--- conflicted
+++ resolved
@@ -248,18 +248,6 @@
             return false
         }
 
-<<<<<<< HEAD
-        #if swift(>=4.0)
-            guard let font = CGFont(provider) else {
-                print("Error loading font. Could not create CGFont from CGDataProvider.")
-                return false
-            }
-        #else
-            let font = CGFont(provider)
-        #endif
-
-=======
->>>>>>> 67eef3e9
         var error: Unmanaged<CFError>?
 
         let success = CTFontManagerRegisterGraphicsFont(font, &error)
