//
//  PresentrPresentationController.swift
//  OneUP
//
//  Created by Daniel Lozano on 4/27/16.
//  Copyright © 2016 Icalia Labs. All rights reserved.
//

import UIKit

/// Presentr's custom presentation controller. Handles the position and sizing for the view controller's.
class PresentrController: UIPresentationController, UIAdaptivePresentationControllerDelegate {

    /// Presentation type must be passed in to make all the sizing and position decisions.
    let presentationType: PresentationType

    /// Should the presented controller's view have rounded corners.
    let roundCorners: Bool

    /// Should the presented controller dismiss on background tap.
    let dismissOnTap: Bool
    
    /// Should the presented controller dismiss on background Swipe.
    let dismissOnSwipe: Bool
    
    /// The factor to be used on Swipeging animations
    let swipeElasticityFactor: CGFloat = 0.5
    
    /// Where in the Swipe should the view dismiss
    let swipeLimitPoint: CGFloat = 200

    /// Should the presented controller use animation when dismiss on background tap.
    let dismissAnimated: Bool
    
    // How the presented view controller should respond in response to keyboard presentation.
    let keyboardTranslationType: KeyboardTranslationType

    fileprivate var shouldRoundCorners: Bool {
        switch presentationType {
        case .bottomHalf, .topHalf, .fullScreen:
            return false
        default:
            return roundCorners
        }
    }
    
    
    /// Determines if the presenting conroller conforms to `PresentrDelegate`
    private var conformingPresentedController: PresentrDelegate? {
        return presentedViewController as? PresentrDelegate
    }

    /// Checks to see if the keyboard should be observed
    private var shouldObserveKeyboard: Bool {
        return conformingPresentedController != nil ||
            ((keyboardTranslationType != .none) && presentationType == .popup)
    }
    
    fileprivate var keyboardIsShowing: Bool = false

<<<<<<< HEAD
    fileprivate var chromeView = UIView()
=======
    private var chromeView = UIView()
    
    private var translationStart: CGPoint = CGPointZero
    
    private var presentedViewIsBeingDissmissed: Bool = false
>>>>>>> 608fa332

    // MARK: Init

    init(presentedViewController: UIViewController,
         presentingViewController: UIViewController?,
         presentationType: PresentationType,
         roundCorners: Bool,
         dismissOnTap: Bool,
         dismissOnSwipe: Bool,
         backgroundColor: UIColor,
         backgroundOpacity: Float,
         blurBackground: Bool,
         blurStyle: UIBlurEffectStyle,
         keyboardTranslationType: KeyboardTranslationType,
         dismissAnimated: Bool) {

        self.presentationType = presentationType
        self.roundCorners = roundCorners
        self.dismissOnTap = dismissOnTap
        self.dismissOnSwipe = dismissOnSwipe
        self.keyboardTranslationType = keyboardTranslationType
        self.dismissAnimated = dismissAnimated

        super.init(presentedViewController: presentedViewController, presenting: presentingViewController)

        setupChromeView(backgroundColor, backgroundOpacity: backgroundOpacity, blurBackground: blurBackground, blurStyle: blurStyle)

        if shouldRoundCorners {
            addCornerRadiusToPresentedView()
        } else {
            removeCornerRadiusFromPresentedView()
        }
        
        if shouldObserveKeyboard {
            registerKeyboardObserver()
        }
    }

    // MARK: Setup

    fileprivate func setupChromeView(_ backgroundColor: UIColor, backgroundOpacity: Float, blurBackground: Bool, blurStyle: UIBlurEffectStyle) {
        let tap = UITapGestureRecognizer(target: self, action: #selector(chromeViewTapped))
        chromeView.addGestureRecognizer(tap)
        
        let swipe = UIPanGestureRecognizer(target: self, action: #selector(presentingViewSwipe))
        presentedViewController.view.addGestureRecognizer(swipe)

        if blurBackground {
            let blurEffectView = UIVisualEffectView(effect: UIBlurEffect(style: blurStyle))
            blurEffectView.frame = chromeView.bounds
            blurEffectView.autoresizingMask = [.flexibleWidth, .flexibleHeight]
            chromeView.addSubview(blurEffectView)
        } else {
            chromeView.backgroundColor = backgroundColor.withAlphaComponent(CGFloat(backgroundOpacity))
        }
    }

    fileprivate func addCornerRadiusToPresentedView() {
        presentedViewController.view.layer.cornerRadius = 4
        presentedViewController.view.layer.masksToBounds = true
    }

    fileprivate func removeCornerRadiusFromPresentedView() {
        presentedViewController.view.layer.cornerRadius = 0
    }
    
    private func registerKeyboardObserver() {
        NotificationCenter.default.addObserver(self, selector: #selector(PresentrController.keyboardWasShown(notification:)), name: .UIKeyboardWillShow, object: nil)
        NotificationCenter.default.addObserver(self, selector: #selector(PresentrController.keyboardWillHide(notification:)), name: .UIKeyboardWillHide, object: nil)
    }
    
    private func removeObservers() {
        NotificationCenter.default.removeObserver(self, name: .UIKeyboardWillShow, object: nil)
        NotificationCenter.default.removeObserver(self, name: .UIKeyboardWillHide, object: nil)

    }

    // MARK: Actions

    func chromeViewTapped(gesture: UIGestureRecognizer) {
        // get the presented controller conforming to the protocol and if it exists, ask presented if we should dismiss the controller.
        guard (conformingPresentedController?.presentrShouldDismiss?(keyboardShowing: keyboardIsShowing) ?? true) else {
            return
        }
        if gesture.state == .ended && dismissOnTap {
            if shouldObserveKeyboard {
                removeObservers()
            }
            presentingViewController.dismiss(animated: dismissAnimated, completion: nil)
        }
    }
    
    func presentingViewSwipe(gesture: UIPanGestureRecognizer){
        let gestureState: (UIGestureRecognizerState) -> Bool = {
            return gesture.state == $0 && self.dismissOnSwipe
        }
        guard (conformingPresentedController?.presentrShouldDismiss?(keyboardIsShowing) ?? true) else {
            return
        }
        if gestureState(.Began) {
            translationStart = gesture.locationInView(presentedViewController.view)
        }else if gestureState(.Changed) {
            let amount = gesture.translationInView(presentedViewController.view)
            if amount.y < 0 {return}
            
            let translation = swipeElasticityFactor * 2
            let center = presentedViewController.view.center
            presentedViewController.view.center = CGPointMake(center.x, center.y + translation)
            
            if amount.y > swipeLimitPoint{
                presentedViewIsBeingDissmissed = true
                presentedViewController.dismissViewControllerAnimated(true, completion: nil)
            }
            
        }else if gestureState(.Ended) || gestureState(.Cancelled){
            if presentedViewIsBeingDissmissed {return}
            var point: CGPoint
            switch presentationType.position()
            {
            case .Center:
                point = CGPointMake((UIScreen.mainScreen().bounds.width / 2), (UIScreen.mainScreen().bounds.height / 2))
            case .TopCenter:
                point = CGPointMake((UIScreen.mainScreen().bounds.width / 2), (presentedViewController.view.bounds.height / 2))
            case .BottomCenter:
                point = CGPointMake((UIScreen.mainScreen().bounds.width / 2), (UIScreen.mainScreen().bounds.height) - (presentedViewController.view.bounds.height / 2))
            case .Custom:
                point = CGPointZero
            default:
                point = CGPointZero
            }
            
            UIView.animateWithDuration(0.5, delay: 0, usingSpringWithDamping: swipeElasticityFactor, initialSpringVelocity: 1, options: [], animations: {
                self.presentedViewController.view.center = point
                }, completion: nil)
        }
    }
    
    // MARK: Keyboard Observation
    
    func keyboardWasShown(notification: Notification) {
        // gets the keyboard frame and compares it to the presented view so the view gets moved up with the keyboard.
        if let keyboardFrame = notification.keyboardEndFrame() {
            let presentedFrame = frameOfPresentedViewInContainerView
            let translatedFrame = keyboardTranslationType.getTranslationFrame(keyboardFrame: keyboardFrame, presentedFrame: presentedFrame)
            if translatedFrame != presentedFrame {
                UIView.animate(withDuration: notification.keyboardAnimationDuration() ?? 0.5, animations: {
                    self.presentedView?.frame = translatedFrame
                })
            }
            keyboardIsShowing = true
        }
    }
    
    func keyboardWillHide (notification: Notification) {
        if keyboardIsShowing {
            let presentedFrame = frameOfPresentedViewInContainerView
            if self.presentedView?.frame !=  presentedFrame {
                UIView.animate(withDuration: notification.keyboardAnimationDuration() ?? 0.5, animations: {
                    self.presentedView?.frame = presentedFrame
                })
            }
            keyboardIsShowing = false
        }
    }

    // MARK: Sizing Helper's

    fileprivate func getWidthFromType(_ parentSize: CGSize) -> Float {
        let width = presentationType.size().width
        return width.calculateWidth(parentSize)
    }

    fileprivate func getHeightFromType(_ parentSize: CGSize) -> Float {
        let height = presentationType.size().height
        return height.calculateHeight(parentSize)
    }

    fileprivate func getCenterPointFromType() -> CGPoint? {
        let containerBounds = containerView!.bounds
        let position = presentationType.position()
        return position.calculatePoint(containerBounds)
    }

    fileprivate func getOriginFromType() -> CGPoint? {
        let position = presentationType.position()
        return position.calculateOrigin()
    }

    fileprivate func calculateOrigin(_ center: CGPoint, size: CGSize) -> CGPoint {
        let x: CGFloat = center.x - size.width / 2
        let y: CGFloat = center.y - size.height / 2
        return CGPoint(x: x, y: y)
    }

}

// MARK: - UIPresentationController

extension PresentrController {

    // MARK: Presentation

    override var frameOfPresentedViewInContainerView: CGRect {
        var presentedViewFrame = CGRect.zero
        let containerBounds = containerView!.bounds

        let size = self.size(forChildContentContainer: presentedViewController, withParentContainerSize: containerBounds.size)

        let origin: CGPoint
        // If the Presentation Type's calculate center point returns nil, this means that the user provided the origin, not a center point.
        if let center = getCenterPointFromType() {
            origin = calculateOrigin(center, size: size)
        } else {
            origin = getOriginFromType() ?? CGPoint(x: 0, y: 0)
        }

        presentedViewFrame.size = size
        presentedViewFrame.origin = origin

        return presentedViewFrame
    }

    override func size(forChildContentContainer container: UIContentContainer, withParentContainerSize parentSize: CGSize) -> CGSize {
        let width = getWidthFromType(parentSize)
        let height = getHeightFromType(parentSize)
        return CGSize(width: CGFloat(width), height: CGFloat(height))
    }

    override func containerViewWillLayoutSubviews() {
        guard !keyboardIsShowing else { return } // prevent resetting of presented frame when the frame is being translated
        chromeView.frame = containerView!.bounds
        presentedView!.frame = frameOfPresentedViewInContainerView
    }

    // MARK: Animation

    override func presentationTransitionWillBegin() {
        chromeView.frame = containerView!.bounds
        chromeView.alpha = 0.0
        containerView?.insertSubview(chromeView, at: 0)

        if let coordinator = presentedViewController.transitionCoordinator {

            coordinator.animate(alongsideTransition: { context in
                self.chromeView.alpha = 1.0
                }, completion: nil)

        } else {
            chromeView.alpha = 1.0
        }
    }

    override func dismissalTransitionWillBegin() {
        if let coordinator = presentedViewController.transitionCoordinator {

            coordinator.animate(alongsideTransition: { context in
                self.chromeView.alpha = 0.0
                }, completion: nil)

        } else {
            chromeView.alpha = 0.0
        }
    }
}<|MERGE_RESOLUTION|>--- conflicted
+++ resolved
@@ -58,15 +58,11 @@
     
     fileprivate var keyboardIsShowing: Bool = false
 
-<<<<<<< HEAD
-    fileprivate var chromeView = UIView()
-=======
     private var chromeView = UIView()
     
     private var translationStart: CGPoint = CGPointZero
     
     private var presentedViewIsBeingDissmissed: Bool = false
->>>>>>> 608fa332
 
     // MARK: Init
 
