--- conflicted
+++ resolved
@@ -144,9 +144,6 @@
     private func removeCornerRadiusFromPresentedView() {
         presentedViewController.view.layer.cornerRadius = 0
     }
-<<<<<<< HEAD
-
-=======
     
     private func addDropShadowToPresentedView() {
         guard let shadow = self.dropShadow else { return }
@@ -170,7 +167,6 @@
         presentedViewController.view.layer.shadowOpacity = 0
     }
     
->>>>>>> 68ac0fb6
     private func registerKeyboardObserver() {
         NotificationCenter.default.addObserver(self, selector: #selector(PresentrController.keyboardWasShown(notification:)), name: .UIKeyboardWillShow, object: nil)
         NotificationCenter.default.addObserver(self, selector: #selector(PresentrController.keyboardWillHide(notification:)), name: .UIKeyboardWillHide, object: nil)
