--- conflicted
+++ resolved
@@ -121,12 +121,8 @@
 
 extension Presentr: UIViewControllerTransitioningDelegate {
 
-<<<<<<< HEAD
-    public func presentationControllerForPresentedViewController(presented: UIViewController, presentingViewController presenting: UIViewController?, sourceViewController source: UIViewController) -> UIPresentationController? {
-=======
     public func presentationController(forPresented presented: UIViewController, presenting: UIViewController?, source: UIViewController) -> UIPresentationController? {
         // Apparently in iOS 10 presenting VC is now sometimes nil. Does not seem to cause an issue.
->>>>>>> b1a6237b
         return presentationController(presented, presenting: presenting)
     }
 
@@ -140,11 +136,7 @@
 
     // MARK: - Private Helper's
 
-<<<<<<< HEAD
-    private func presentationController(presented: UIViewController, presenting: UIViewController?) -> PresentrController {
-=======
     fileprivate func presentationController(_ presented: UIViewController, presenting: UIViewController?) -> PresentrController {
->>>>>>> b1a6237b
         let presentationController = PresentrController(presentedViewController: presented,
                                                         presentingViewController: presenting,
                                                         presentationType: presentationType,
