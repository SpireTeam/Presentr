--- conflicted
+++ resolved
@@ -32,15 +32,6 @@
 
 extension PresentrAnimation {
 
-<<<<<<< HEAD
-    func animate(transitionContext: UIViewControllerContextTransitioning, transform: FrameTransformer) {
-        let containerView = transitionContext.containerView()
-
-        let fromViewController = transitionContext.viewControllerForKey(UITransitionContextFromViewControllerKey)
-        let toViewController = transitionContext.viewControllerForKey(UITransitionContextToViewControllerKey)
-        let fromView = transitionContext.viewForKey(UITransitionContextFromViewKey)
-        let toView = transitionContext.viewForKey(UITransitionContextToViewKey)
-=======
     func animate(_ transitionContext: UIViewControllerContextTransitioning, transform: FrameTransformer) {
         let containerView = transitionContext.containerView
 
@@ -48,7 +39,6 @@
         let toViewController = transitionContext.viewController(forKey: UITransitionContextViewControllerKey.to)
         let fromView = transitionContext.view(forKey: UITransitionContextViewKey.from)
         let toView = transitionContext.view(forKey: UITransitionContextViewKey.to)
->>>>>>> b1a6237b
 
         let isPresenting: Bool = (toViewController?.presentingViewController == fromViewController)
 
